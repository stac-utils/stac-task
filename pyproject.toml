--- conflicted
+++ resolved
@@ -46,12 +46,8 @@
 dev = [
     "codespell~=2.3",
     "mypy~=1.9",
-<<<<<<< HEAD
     "pre-commit~=4.0",
-=======
-    "pre-commit~=3.7",
     "pre-commit-hooks~=4.6",
->>>>>>> cfad0fa6
     "ruff~=0.6.5",
     "boto3-stubs~=1.35.0",
     "pytest~=8.0",

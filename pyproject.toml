[build-system]
requires = ["hatchling", "hatch-vcs"]
build-backend = "hatchling.build"

[project]
name = "stactask"
authors = [{ name = "Matthew Hanson", email = "matt.a.hanson@gmail.com" }]
maintainers = [{ name = "Ian Cooke", email = "ircwaves@gmail.com" }]
description = "Class interface for running custom algorithms and workflows on STAC Items"
readme = "README.md"
requires-python = ">=3.10"
keywords = ["pystac", "imagery", "raster", "catalog", "STAC"]
license = { text = "Apache-2.0" }
classifiers = [
    "Development Status :: 2 - Pre-Alpha",
    "Intended Audience :: Developers",
    "License :: OSI Approved :: Apache Software License",
    "Natural Language :: English",
    "Programming Language :: Python :: 3",
    "Programming Language :: Python :: 3.10",
    "Programming Language :: Python :: 3.11",
    "Programming Language :: Python :: 3.12",
    "Programming Language :: Python :: 3.13",
]
dependencies = [
    "pystac>=1.6",
    "python-dateutil>=2.7.0",
    "boto3-utils>=0.3.2",
    "fsspec>=2022.8.2",
    "stac-asset>=0.3.0",
    "jsonpath_ng>=1.5.3",
    "requests>=2.28.1",
    "s3fs>=2022.8.2",
]
dynamic = [
    "version"
]

[tool.hatch.version]
source = "vcs"

[tool.hatch.build.hooks.vcs]
version-file = "stactask/__version__.py"

[dependency-groups]
dev = [
    "codespell~=2.3",
    "mypy~=1.9",
<<<<<<< HEAD
    "pre-commit~=3.7",
    "ruff~=0.8.4",
    "types-setuptools~=75.1",
    "boto3-stubs",
=======
    "pre-commit~=4.0",
    "pre-commit-hooks~=4.6",
    "ruff~=0.6.5",
    "boto3-stubs~=1.35.0",
    "pytest~=8.0",
    "pytest-cov~=6.0",
    "pytest-env~=1.1",
    "moto~=5.0.5",
    "esbonio~=0.16.0",
]
docs = [
    "sphinx~=8.1.3",
    "sphinx-rtd-theme~=3.0.2",
>>>>>>> dbfca79e
]

[project.urls]
Issues = "https://github.com/stac-utils/stactask/issues"
Github = "https://github.com/stac-utils/stac-task"
Changelog = "https://github.com/stac-utils/stac-task/blob/main/CHANGELOG.md"
Documentation = "https://stac-task.readthedocs.io/en/stable/"

[tool.mypy]
strict = true

[[tool.mypy.overrides]]
module = ["boto3utils", "jsonpath_ng.ext", "fsspec"]
ignore_missing_imports = true

[tool.ruff.lint]
# https://docs.astral.sh/ruff/rules/
select = [
    'B',
    'BLE',
    'C4',
    'C90',
    'COM',
    'DTZ',
    'E',
    'ERA',
    'F',
    'FA',
    'G',
    'I',
    'INP',
    'N',
    'NPY',
    'PT',
    'PTH',
    'RET',
    'RUF',
    'S',
    'SIM',
    'T20',
    'UP',
    'W',

]
exclude = ['docs/**/*']

[tool.ruff.lint.per-file-ignores]
'__init__.py' = ['E402']
'tests/**/*' = ['T201', 'S101', 'ERA001']

[tool.pytest.ini_options]
addopts = "-rx -q -s -vvv"
log_cli_level = "INFO"
log_cli = true
markers = ["system", "unit"]
env = [
    "AWS_DEFAULT_REGION=us-west-2",
    "AWS_ACCESS_KEY_ID=foo",
    "AWS_SECRET_ACCESS_KEY=bar",
    "AWS_SESSION_TOKEN=baz",
]
filterwarnings = ["ignore::UserWarning:stactask.*:"]<|MERGE_RESOLUTION|>--- conflicted
+++ resolved
@@ -46,15 +46,9 @@
 dev = [
     "codespell~=2.3",
     "mypy~=1.9",
-<<<<<<< HEAD
-    "pre-commit~=3.7",
-    "ruff~=0.8.4",
-    "types-setuptools~=75.1",
-    "boto3-stubs",
-=======
     "pre-commit~=4.0",
     "pre-commit-hooks~=4.6",
-    "ruff~=0.6.5",
+    "ruff~=0.8.4",
     "boto3-stubs~=1.35.0",
     "pytest~=8.0",
     "pytest-cov~=6.0",
@@ -65,7 +59,6 @@
 docs = [
     "sphinx~=8.1.3",
     "sphinx-rtd-theme~=3.0.2",
->>>>>>> dbfca79e
 ]
 
 [project.urls]

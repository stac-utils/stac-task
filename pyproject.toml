--- conflicted
+++ resolved
@@ -51,7 +51,7 @@
     "ruff~=0.6.5",
     "boto3-stubs~=1.35.0",
     "pytest~=8.0",
-    "pytest-cov~=5.0",
+    "pytest-cov~=6.0",
     "pytest-env~=1.1",
     "moto~=5.0.5",
     "esbonio~=0.16.0",
@@ -60,10 +60,6 @@
     "sphinx~=7.3.7",
     "sphinx-rtd-theme~=2.0.0",
 ]
-<<<<<<< HEAD
-test = ["pytest~=8.0", "pytest-cov~=6.0", "pytest-env~=1.1", "moto~=5.0.5"]
-=======
->>>>>>> cfad0fa6
 
 [project.urls]
 Issues = "https://github.com/stac-utils/stactask/issues"

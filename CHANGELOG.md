# Changelog

All notable changes to this project will be documented in this file.

The format is based on [Keep a Changelog](http://keepachangelog.com/en/1.0.0/)
and this project adheres to [Semantic Versioning](http://semver.org/spec/v2.0.0.html).

## [unreleased]

## Deprecated

- CLI flags `--skip-upload` and `--skip-validation` deprecated in favor of `--upload/--no-upload` and `--validate/no-validate`
- Task constructor arguments `skip_upload` and `skip_validation` deprecated in favor of `upload` and `validate`

## Fixed

- Several CLI arguments were missing `help` descriptions

## Changed

- `--local` flag no longer turns off validation
- The `processing:software` field is no longer added to Items by default. This is
  because the intention of the STAC Processing Extension is to add metadata about the
  processing of the data, whereas stactask is frequently used only for processing
  metadata. Users wishing to retain this field can call the method `Task.add_software_version_to_item(item)` on the resulting item to add it.
<<<<<<< HEAD
- Collection assignment now assigns the first matching collection expression, rather
  than the last.
=======
- Task logging now identifies the task instance that is logging, e.g.,
  `INFO:my-task-name:[my-collection/workflow-my-workflow/task-1] Task did a thing.`
>>>>>>> d4cef1c6

## Added

- Added property `collection_mapping` to `Task` class to retrieve the collection mappings
  from upload_options
- Added utils method `find_collection` to allow the retrieval of the collection name for
  an Item dict

## [v0.4.2] - 2024-03-08

### Added

- ([#92](https://github.com/stac-utils/stac-task/pull/92)) Task.upload_item_assets_to_s3 and asset_io.upload_item_assets_to_s3 support explicitly specifying the boto3utils3.s3 object.

## [v0.4.1] - 2024-03-06

### Fixed

- ([#90](https://github.com/stac-utils/stac-task/pull/90)) Block asset_io
  module from reaching out to upstream stac APIs (especially on NASA Wednesdays
  `transform_hrefs=False`)

## [v0.4.0] - 2024-02-14

### Fixed

- ([#86](https://github.com/stac-utils/stac-task/pull/86)) Guard cleanup of workdir to ensure task was actually created.

### Added

- ([#72](https://github.com/stac-utils/stac-task/pull/72)) Given that `_get_file` is part of the `AsyncFileSystem` spec, this
  adds the synchronous `get_file` as a way to retrieve files if `_get_file` is
  not found.
- ([#77](https://github.com/stac-utils/stac-task/pull/77)) Added option `keep_original_filenames` to download routines to
  support legacy applications dependent on filename specifics.

## [v0.3.0] - 2023-12-20

### Changed

- handler now explicitly calls performs workdir cleanup
- workdir cleanup is correctly defensive and logs errors

## [v0.2.0] - 2023-11-16

### Changed

- Ensure `workdir` is an absolute path
  ([#54](https://github.com/stac-utils/stac-task/pull/51)).
- When a `workdir` is set for a `Task` the `workdir` will no longer be removed
  by default ([#51](https://github.com/stac-utils/stac-task/pull/51)). That is,
  the `save_workdir` argument to `Task` constructor now defaults to `None`, and
  if left as `None` the default behavior is now conditional on whether or not a
      `workdir` is specified.

  - If `workdir` is `None`, a temp directory will be created and `save_workdir`
    will default to `False` (remove working directory).
  - If a `workdir` is specified, then `save_workdir` will default to `True`
    (keep working directory).

  In either case, an explicit `True` or `False` value for `save_workdir` will
  take precedence.

## [v0.1.1] - 2023-07-12

### Fixed

- Typing ([#11](https://github.com/stac-utils/stac-task/pull/11), [#25](https://github.com/stac-utils/stac-task/pull/25))
- Removed console scripts ([#18](https://github.com/stac-utils/stac-task/pull/18))

## [v0.1.0] - 2022-10-31

Initial release.

[unreleased]: <https://github.com/stac-utils/stac-task/compare/v0.4.2...main>
[v0.4.2]: <https://github.com/stac-utils/stac-task/compare/v0.4.1...v0.4.2>
[v0.4.1]: <https://github.com/stac-utils/stac-task/compare/v0.4.0...v0.4.1>
[v0.4.0]: <https://github.com/stac-utils/stac-task/compare/v0.3.0...v0.4.0>
[v0.3.0]: <https://github.com/stac-utils/stac-task/compare/v0.2.0...v0.3.0>
[v0.2.0]: <https://github.com/stac-utils/stac-task/compare/v0.1.1...v0.2.0>
[v0.1.1]: <https://github.com/stac-utils/stac-task/compare/v0.1.0...v0.1.1>
[v0.1.0]: <https://github.com/stac-utils/stac-task/tree/v0.1.0><|MERGE_RESOLUTION|>--- conflicted
+++ resolved
@@ -23,13 +23,10 @@
   because the intention of the STAC Processing Extension is to add metadata about the
   processing of the data, whereas stactask is frequently used only for processing
   metadata. Users wishing to retain this field can call the method `Task.add_software_version_to_item(item)` on the resulting item to add it.
-<<<<<<< HEAD
+- Task logging now identifies the task instance that is logging, e.g.,
+  `INFO:my-task-name:[my-collection/workflow-my-workflow/task-1] Task did a thing.`
 - Collection assignment now assigns the first matching collection expression, rather
   than the last.
-=======
-- Task logging now identifies the task instance that is logging, e.g.,
-  `INFO:my-task-name:[my-collection/workflow-my-workflow/task-1] Task did a thing.`
->>>>>>> d4cef1c6
 
 ## Added
 

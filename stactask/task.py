import argparse
import asyncio
import itertools
import json
import logging
import sys
import warnings
from abc import ABC, abstractmethod
from copy import deepcopy
from os import makedirs
from pathlib import Path
from shutil import rmtree
from tempfile import mkdtemp
from typing import Any, Callable, Dict, Iterable, List, Optional, Union

import fsspec
from pystac import Item, ItemCollection

from .asset_io import (
    download_item_assets,
    download_items_assets,
    upload_item_assets_to_s3,
)
from .exceptions import FailedValidation
from .utils import stac_jsonpath_match

# types
PathLike = Union[str, Path]
"""
Tasks can use parameters provided in a `process` Dictionary that is supplied in
the ItemCollection JSON under the "process" field. An example process
definition:

```
{
    "description": "My process configuration"
    "upload_options": {
        "path_template": "s3://my-bucket/${collection}/${year}/${month}/${day}/${id}",
        "collections": {
            "landsat-c2l2": ""
        }
    },
    "tasks": [
        {
            "name": "task-name",
            "parameters": {
                "param": "value"
            }
        }
    ]
}
```
"""


class Task(ABC):
    name = "task"
    description = "A task for doing things"
    version = "0.1.0"

    def __init__(
        self: "Task",
        payload: Dict[str, Any],
        workdir: Optional[PathLike] = None,
        save_workdir: bool = False,
        skip_upload: bool = False,
        skip_validation: bool = False,
    ):
        # set up logger
        self.logger = logging.getLogger(self.name)

        # set this to avoid confusion in destructor if called during validation
        self._save_workdir = True

        # validate input payload...or not
        if not skip_validation:
            if not self.validate(payload):
                raise FailedValidation()

        # set instance variables
        self._save_workdir = save_workdir
        self._skip_upload = skip_upload
        self._payload = payload

        # create temporary work directory if workdir is None
        if workdir is None:
            self._workdir = Path(mkdtemp())
        else:
            self._workdir = Path(workdir)
            makedirs(self._workdir, exist_ok=True)

    def __del__(self) -> None:
        # remove work directory if not running locally
        if not self._save_workdir:
            self.logger.debug("Removing work directory %s", self._workdir)
            rmtree(self._workdir)

    @property
    def process_definition(self) -> Dict[str, Any]:
        return self._payload.get("process", {})

    @property
    def parameters(self) -> Dict[str, Any]:
        task_configs = self.process_definition.get("tasks", [])
        if isinstance(task_configs, List):
            # tasks is a list
            task_config_list = [cfg for cfg in task_configs if cfg["name"] == self.name]
            if len(task_config_list) == 0:
                return {}
            else:
                task_config: Dict[str, Any] = task_config_list[0]
                return task_config.get("parameters", {})
        elif isinstance(task_configs, Dict):
            # tasks is a dictionary of parameters (deprecated)
            warnings.warn(
                "task configs is Dictionary (deprecated), convert to List ",
                DeprecationWarning,
                stacklevel=2,
            )
            return task_configs.get(self.name, {})
        else:
            raise ValueError(f"unexpected value for 'tasks': {task_configs}")

    @property
    def upload_options(self) -> Dict[str, Any]:
        return self.process_definition.get("upload_options", {})

    @property
    def items_as_dicts(self) -> List[Dict[str, Any]]:
        return self._payload.get("features", [])

    @property
    def items(self) -> ItemCollection:
        items_dict = {"type": "FeatureCollection", "features": self.items_as_dicts}
        return ItemCollection.from_dict(items_dict, preserve_dict=True)

    @classmethod
    def validate(cls, payload: Dict[str, Any]) -> bool:
        # put validation logic on input Items and process definition here
        return True

    @classmethod
    def add_software_version(cls, items: List[Dict[str, Any]]) -> List[Dict[str, Any]]:
        processing_ext = (
            "https://stac-extensions.github.io/processing/v1.1.0/schema.json"
        )
        for i in items:
            if "stac_extensions" not in i:
                i["stac_extensions"] = []
            i["stac_extensions"].append(processing_ext)
            i["stac_extensions"] = list(set(i["stac_extensions"]))
            if "properties" not in i:
                i["properties"] = {}
            i["properties"]["processing:software"] = {cls.name: cls.version}
        return items

    def assign_collections(self) -> None:
        """Assigns new collection names based on"""
        for i, (coll, expr) in itertools.product(
            self._payload["features"],
            self.upload_options.get("collections", dict()).items(),
        ):
            if stac_jsonpath_match(i, expr):
                i["collection"] = coll

    def download_item_assets(
<<<<<<< HEAD
        self, item: Item, path_template: str = "${collection}/${id}", **kwargs
    ) -> Item:
        """Download provided asset keys for all items in payload. Assets are saved in workdir in a
           directory named by the Item ID, and the items are updated with the new asset hrefs.
=======
        self,
        item: Item,
        path_template: str = "${collection}/${id}",
        **kwargs: Any,
    ) -> Item:
        """Download provided asset keys for all items in payload. Assets are
        saved in workdir in a directory named by the Item ID, and the items are
        updated with the new asset hrefs.
>>>>>>> 8b51b4d2

        Args:
            assets (Optional[List[str]], optional): List of asset keys to
                download. Defaults to all assets.
        """
        outdir = str(self._workdir / path_template)
        loop = asyncio.get_event_loop()
        item = loop.run_until_complete(
            download_item_assets(item, path_template=outdir, **kwargs)
        )
        return item

    def download_items_assets(
<<<<<<< HEAD
        self, items: List[Item], path_template: str = "${collection}/${id}", **kwargs
=======
        self,
        items: Iterable[Item],
        path_template: str = "${collection}/${id}",
        **kwargs: Any,
>>>>>>> 8b51b4d2
    ) -> List[Item]:
        outdir = str(self._workdir / path_template)
        loop = asyncio.get_event_loop()
        items = loop.run_until_complete(
            download_items_assets(items, path_template=outdir, **kwargs)
        )
        return list(items)

    def upload_item_assets_to_s3(
        self, item: Item, assets: Optional[List[str]] = None
    ) -> Item:
        if self._skip_upload:
            self.logger.warning("Skipping upload of new and modified assets")
            return item
        item = upload_item_assets_to_s3(item, assets=assets, **self.upload_options)
        return item

    # this should be in PySTAC
    @staticmethod
    def create_item_from_item(item: Dict[str, Any]) -> Dict[str, Any]:
        new_item = deepcopy(item)
        # create a derived output item
        links = [
            link["href"] for link in item.get("links", []) if link["rel"] == "self"
        ]
        if len(links) == 1:
            # add derived from link
            new_item["links"].append(
                {
                    "title": "Source STAC Item",
                    "rel": "derived_from",
                    "href": links[0],
                    "type": "application/json",
                }
            )
        return new_item

    @abstractmethod
    def process(self, **kwargs: Any) -> List[Dict[str, Any]]:
        """Main task logic - virtual

        Returns:
            [type]: [description]
        """
        # download assets of interest, this will update self.items
        # self.download_assets(['key1', 'key2'])
        # do some stuff
        # self.upload_assets(['key1', 'key2'])
        pass

    @classmethod
    def handler(cls, payload: Dict[str, Any], **kwargs: Any) -> Dict[str, Any]:
        if "href" in payload or "url" in payload:
            # read input
            with fsspec.open(payload.get("href", payload.get("url"))) as f:
                payload = json.loads(f.read())

        task = cls(payload, **kwargs)
        try:
            items = task.process(**task.parameters)

            # should this be included in process ?
            task._payload["features"] = cls.add_software_version(items)
            task.assign_collections()

            return task._payload
        except Exception as err:
            task.logger.error(err, exc_info=True)
            raise err

    @classmethod
    def parse_args(cls, args: List[str]) -> Dict[str, Any]:
        dhf = argparse.ArgumentDefaultsHelpFormatter
        parser0 = argparse.ArgumentParser(description=cls.description)
        parser0.add_argument(
            "--version",
            help="Print version and exit",
            action="version",
            version=cls.version,
        )

        pparser = argparse.ArgumentParser(add_help=False)
        pparser.add_argument(
            "--logging", default="INFO", help="DEBUG, INFO, WARN, ERROR, CRITICAL"
        )

        subparsers = parser0.add_subparsers(dest="command")

        # run
        h = "Process STAC Item Collection"
        parser = subparsers.add_parser(
            "run", parents=[pparser], help=h, formatter_class=dhf
        )
        parser.add_argument(
            "input", help="Full path of item collection to process (s3 or local)"
        )

        h = "Write output payload to this URL"
        parser.add_argument("--output", help=h, default=None)

        # additional options
        h = "Use this as work directory. Will be created."
        parser.add_argument("--workdir", help=h, default=None, type=Path)
        h = "Save workdir after completion"
        parser.add_argument(
            "--save-workdir", dest="save_workdir", action="store_true", default=False
        )
        h = "Skip uploading of any generated assets and resulting STAC Items"
        parser.add_argument(
            "--skip-upload", dest="skip_upload", action="store_true", default=False
        )
        h = "Skip validation of input payload"
        parser.add_argument(
            "--skip-validation",
            dest="skip_validation",
            action="store_true",
            default=False,
        )
        h = """ Run local mode
(save-workdir = True, skip-upload = True, skip-validation = True,
workdir = 'local-output', output = 'local-output/output-payload.json') """
        parser.add_argument("--local", help=h, action="store_true", default=False)

        # turn Namespace into dictionary
        pargs = vars(parser0.parse_args(args))
        # only keep keys that are not None
        pargs = {k: v for k, v in pargs.items() if v is not None}

        if pargs.pop("local", False):
            # local mode sets all of
            for k in ["save_workdir", "skip_upload", "skip_validation"]:
                pargs[k] = True
            if pargs.get("workdir") is None:
                pargs["workdir"] = "local-output"
            if pargs.get("output") is None:
                pargs["output"] = Path(pargs["workdir"]) / "output-payload.json"

        if pargs.get("command", None) is None:
            parser.print_help()
            sys.exit(0)

        return pargs

    @classmethod
    def cli(cls) -> None:
        args = cls.parse_args(sys.argv[1:])
        cmd = args.pop("command")

        # logging
        loglevel = args.pop("logging")
        logging.basicConfig(level=loglevel)

        # quiet these loud loggers
        for ql in [
            "botocore",
            "s3transfer",
            "urllib3",
            "fsspec",
            "asyncio",
            "aiobotocore",
        ]:
            logging.getLogger(ql).propagate = False

        if cmd == "run":
            href = args.pop("input")
            href_out = args.pop("output", None)

            # read input
            with fsspec.open(href) as f:
                payload = json.loads(f.read())

            # run task handler
            payload_out = cls.handler(payload, **args)

            # write output
            if href_out is not None:
                with fsspec.open(href_out, "w") as f:
                    f.write(json.dumps(payload_out))


# from https://pythonalgos.com/runtimeerror-event-loop-is-closed-asyncio-fix/
"""fix yelling at me error"""
from asyncio.proactor_events import _ProactorBasePipeTransport  # noqa
from functools import wraps  # noqa


def silence_event_loop_closed(func: Callable[[Any], Any]) -> Callable[[Any], Any]:
    @wraps(func)
    def wrapper(self, *args: Any, **kwargs: Any) -> Any:  # type: ignore
        try:
            return func(self, *args, **kwargs)
        except RuntimeError as e:
            if str(e) != "Event loop is closed":
                raise

    return wrapper


setattr(
    _ProactorBasePipeTransport,
    "__del__",
    silence_event_loop_closed(_ProactorBasePipeTransport.__del__),
)
"""fix yelling at me error end"""<|MERGE_RESOLUTION|>--- conflicted
+++ resolved
@@ -164,12 +164,6 @@
                 i["collection"] = coll
 
     def download_item_assets(
-<<<<<<< HEAD
-        self, item: Item, path_template: str = "${collection}/${id}", **kwargs
-    ) -> Item:
-        """Download provided asset keys for all items in payload. Assets are saved in workdir in a
-           directory named by the Item ID, and the items are updated with the new asset hrefs.
-=======
         self,
         item: Item,
         path_template: str = "${collection}/${id}",
@@ -178,7 +172,6 @@
         """Download provided asset keys for all items in payload. Assets are
         saved in workdir in a directory named by the Item ID, and the items are
         updated with the new asset hrefs.
->>>>>>> 8b51b4d2
 
         Args:
             assets (Optional[List[str]], optional): List of asset keys to
@@ -192,14 +185,10 @@
         return item
 
     def download_items_assets(
-<<<<<<< HEAD
-        self, items: List[Item], path_template: str = "${collection}/${id}", **kwargs
-=======
         self,
         items: Iterable[Item],
         path_template: str = "${collection}/${id}",
         **kwargs: Any,
->>>>>>> 8b51b4d2
     ) -> List[Item]:
         outdir = str(self._workdir / path_template)
         loop = asyncio.get_event_loop()

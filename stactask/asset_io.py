import asyncio
import logging
import os
from os import path as op
from typing import Any, Dict, Iterable, List, Optional, Union

import fsspec
from boto3utils import s3
from fsspec import AbstractFileSystem
from pystac import Item
from pystac.layout import LayoutTemplate

logger = logging.getLogger(__name__)

# global dictionary of sessions per bucket
s3_client = s3()

SIMULTANEOUS_DOWNLOADS = int(os.getenv("STAC_SIMULTANEOUS_DOWNLOADS", 3))
sem = asyncio.Semaphore(SIMULTANEOUS_DOWNLOADS)


async def download_file(fs: AbstractFileSystem, src: str, dest: str) -> None:
    async with sem:
        logger.debug(f"{src} start")
        await fs._get_file(src, dest)
        logger.debug(f"{src} completed")


async def download_item_assets(
    item: Item,
    assets: Optional[List[str]] = None,
    save_item: bool = True,
    overwrite: bool = False,
    path_template: str = "${collection}/${id}",
    absolute_path: bool = False,
<<<<<<< HEAD
    **kwargs,
=======
    **kwargs: Any,
>>>>>>> 8b51b4d2
) -> Item:
    _assets = item.assets.keys() if assets is None else assets

    # determine path from template and item
    layout = LayoutTemplate(path_template)
    path = layout.substitute(item)

    # make necessary directories
    os.makedirs(path, exist_ok=True)

    new_item = item.clone()

    tasks = []
    for a in _assets:
        if a not in item.assets:
            continue
        href = item.assets[a].href

        # local filename
        ext = os.path.splitext(href)[-1]
        new_href = os.path.join(path, a + ext)
        if absolute_path:
            new_href = os.path.abspath(new_href)

        # save file
        if not os.path.exists(new_href) or overwrite:
            fs = fsspec.core.url_to_fs(href, asynchronous=True, **kwargs)[0]
            task = asyncio.create_task(download_file(fs, href, new_href))
            tasks.append(task)

        # update
        new_item.assets[a].href = new_href

    await asyncio.gather(*tasks)

    # save Item metadata alongside saved assets
    if save_item:
        new_item.remove_links("root")
        new_item.save_object(dest_href=os.path.join(path, "item.json"))

    return new_item


<<<<<<< HEAD
async def download_items_assets(items: List[Item], **kwargs) -> List[Item]:
=======
async def download_items_assets(items: Iterable[Item], **kwargs: Any) -> List[Item]:
>>>>>>> 8b51b4d2
    tasks = []
    for item in items:
        tasks.append(asyncio.create_task(download_item_assets(item, **kwargs)))
    new_items: List[Item] = await asyncio.gather(*tasks)
    return new_items


def upload_item_assets_to_s3(
    item: Item,
    assets: Optional[List[str]] = None,
    public_assets: Union[None, List[str], str] = None,
    path_template: str = "${collection}/${id}",
    s3_urls: bool = False,
<<<<<<< HEAD
    headers: Dict = {},
    **kwargs,
=======
    headers: Optional[Dict[str, Any]] = None,
    **kwargs: Any,
>>>>>>> 8b51b4d2
) -> Item:
    """Upload Item assets to s3 bucket
    Args:
        item (Dict): STAC Item
        assets (List[str], optional): List of asset keys to upload. Defaults to None.
        public_assets (List[str], optional): List of assets keys that should be
            public. Defaults to [].
        path_template (str, optional): Path string template. Defaults to
            '${collection}/${id}'.
        s3_urls (bool, optional): Return s3 URLs instead of http URLs. Defaults
            to False.
        headers (Dict, optional): Dictionary of headers to set on uploaded
            assets. Defaults to {},
    Returns:
        Dict: A new STAC Item with uploaded assets pointing to newly uploaded file URLs
    """
    if headers is None:
        headers = {}

    # deepcopy of item
    _item = item.to_dict()

    if public_assets is None:
        public_assets = []
    # determine which assets should be public
    elif type(public_assets) is str:
        if public_assets == "ALL":
            public_assets = list(_item["assets"].keys())
        else:
            raise ValueError(f"unexpected value for `public_assets`: {public_assets}")

    # if assets not provided, upload all assets
    _assets = assets if assets is not None else _item["assets"].keys()

    for key in [a for a in _assets if a in _item["assets"].keys()]:
        asset = _item["assets"][key]
        filename = asset["href"]
        if not op.exists(filename):
            logger.warning(f"Cannot upload {filename}: does not exist")
            continue
        public = True if key in public_assets else False
        _headers = {}
        if "type" in asset:
            _headers["ContentType"] = asset["type"]
        _headers.update(headers)
        # output URL
        layout = LayoutTemplate(op.join(path_template, op.basename(filename)))
        url = layout.substitute(item)

        # upload
        logger.debug(f"Uploading {filename} to {url}")
        url_out = s3_client.upload(
            filename, url, public=public, extra=_headers, http_url=not s3_urls
        )
        _item["assets"][key]["href"] = url_out
    return Item.from_dict(_item)<|MERGE_RESOLUTION|>--- conflicted
+++ resolved
@@ -33,11 +33,7 @@
     overwrite: bool = False,
     path_template: str = "${collection}/${id}",
     absolute_path: bool = False,
-<<<<<<< HEAD
-    **kwargs,
-=======
     **kwargs: Any,
->>>>>>> 8b51b4d2
 ) -> Item:
     _assets = item.assets.keys() if assets is None else assets
 
@@ -81,11 +77,7 @@
     return new_item
 
 
-<<<<<<< HEAD
-async def download_items_assets(items: List[Item], **kwargs) -> List[Item]:
-=======
 async def download_items_assets(items: Iterable[Item], **kwargs: Any) -> List[Item]:
->>>>>>> 8b51b4d2
     tasks = []
     for item in items:
         tasks.append(asyncio.create_task(download_item_assets(item, **kwargs)))
@@ -99,13 +91,8 @@
     public_assets: Union[None, List[str], str] = None,
     path_template: str = "${collection}/${id}",
     s3_urls: bool = False,
-<<<<<<< HEAD
-    headers: Dict = {},
-    **kwargs,
-=======
     headers: Optional[Dict[str, Any]] = None,
     **kwargs: Any,
->>>>>>> 8b51b4d2
 ) -> Item:
     """Upload Item assets to s3 bucket
     Args:

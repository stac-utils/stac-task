--- conflicted
+++ resolved
@@ -1,12 +1,7 @@
 import asyncio
 import logging
 from os import path as op
-<<<<<<< HEAD
-from typing import Any, Dict, Iterable, List, Optional, Union
-=======
 from typing import Any, Iterable, Optional, Union
-from urllib.parse import urlparse
->>>>>>> 7e66cf58
 
 import stac_asset
 from boto3utils import s3
@@ -23,12 +18,6 @@
 
 async def download_item_assets(
     item: Item,
-<<<<<<< HEAD
-=======
-    assets: Optional[list[str]] = None,
-    save_item: bool = True,
-    overwrite: bool = False,
->>>>>>> 7e66cf58
     path_template: str = "${collection}/${id}",
     config: Optional[DownloadConfig] = None,
     keep_non_downloaded: bool = True,
@@ -42,13 +31,12 @@
     )
 
 
-<<<<<<< HEAD
 async def download_items_assets(
     items: Iterable[Item],
     path_template: str = "${collection}/${id}",
     config: Optional[DownloadConfig] = None,
     keep_non_downloaded: bool = True,
-) -> List[Item]:
+) -> list[Item]:
     return await asyncio.gather(
         *[
             asyncio.create_task(
@@ -62,43 +50,6 @@
             for item in items
         ]
     )
-=======
-        # local filename
-        url_path = urlparse(href).path
-        if keep_original_filenames:
-            basename = os.path.basename(url_path)
-        else:
-            basename = a + os.path.splitext(url_path)[1]
-        new_href = os.path.join(path, basename)
-        if absolute_path:
-            new_href = os.path.abspath(new_href)
-
-        # save file
-        if not os.path.exists(new_href) or overwrite:
-            fs = fsspec.core.url_to_fs(href, asynchronous=True, **kwargs)[0]
-            task = asyncio.create_task(download_file(fs, href, new_href))
-            tasks.append(task)
-
-        # update
-        new_item.assets[a].href = new_href
-
-    await asyncio.gather(*tasks)
-
-    # save Item metadata alongside saved assets
-    if save_item:
-        new_item.remove_links("root")
-        new_item.save_object(dest_href=os.path.join(path, "item.json"))
-
-    return new_item
-
-
-async def download_items_assets(items: Iterable[Item], **kwargs: Any) -> list[Item]:
-    tasks = []
-    for item in items:
-        tasks.append(asyncio.create_task(download_item_assets(item, **kwargs)))
-    new_items: list[Item] = await asyncio.gather(*tasks)
-    return new_items
->>>>>>> 7e66cf58
 
 
 def upload_item_assets_to_s3(

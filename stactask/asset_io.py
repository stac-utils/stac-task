--- conflicted
+++ resolved
@@ -15,7 +15,6 @@
 # global dictionary of sessions per bucket
 s3_sessions = {}
 
-<<<<<<< HEAD
 import asyncio
 import os
 
@@ -84,7 +83,9 @@
         tasks.append(asyncio.create_task(download_item_assets(item, **kwargs)))
     new_items = await asyncio.wait(tasks)
     return new_items
-=======
+
+
+
 # note this file has been copied from https://github.com/cirrus-geo/cirrus-lib/blob/main/src/cirrus/lib/transfer.py
 # functionality for supplying relative paths has been removed
 # and the get_path function comes from https://github.com/cirrus-geo/cirrus-lib/blob/main/src/cirrus/lib/utils.py
@@ -119,7 +120,6 @@
         else:
             subs[key] = item['properties'][key.replace('__colon__', ':')]
     return Template(_template).substitute(**subs).replace('__colon__', ':')
->>>>>>> ac37113b
 
 
 def get_s3_session(bucket: str = None, s3url: str = None, **kwargs) -> s3:
@@ -149,12 +149,8 @@
         if e.response["Error"]["Code"] != "ResourceNotFoundException":
             # some other client error we cannot handle
             raise e
-<<<<<<< HEAD
-        logger.info(f"Secret not found, using default credentials: '{secret_name}'")
-=======
         logger.info(
             f"Secret not found, using default credentials: '{secret_name}'")
->>>>>>> ac37113b
 
     requester_pays = creds.pop('requester_pays', False)
     session = boto3.Session(**creds)
@@ -162,11 +158,6 @@
     return s3_sessions[bucket]
 
 
-<<<<<<< HEAD
-def upload_item_assets(item: Dict, assets: List[str]=None, public_assets: List[str]=[],
-                       path_template: str='${collection}/${id}', s3_urls: bool=False,
-                       headers: Dict={}, s3_session: s3=None, **kwargs) -> Dict:
-=======
 def download_from_http(url: str, path: str = '') -> str:
     """ Download a file over http and save to path
     Args:
@@ -237,7 +228,6 @@
                        headers: Dict = {},
                        s3_session: s3 = None,
                        **kwargs) -> Dict:
->>>>>>> ac37113b
     """Upload Item assets to s3 bucket
     Args:
         item (Dict): STAC Item
